#ifndef __FBAGATEWAY__
#define __FBAGATEWAY__

// Copyright 2014 Stellar Development Foundation and contributors. Licensed
// under the ISC License. See the COPYING file at the top-level directory of
// this distribution or at http://opensource.org/licenses/ISC

#include "fba/FBA.h"

namespace stellar
{
<<<<<<< HEAD
/**
 * The public interface to the FBA module
 */
class FBAGateway
{
  public:
    virtual void setValidating(bool validating) = 0;

    /**
     * Users of the FBA library must provide an implementation of the Dispatch 
     * class. The Dispatch methods are called by the FBA implementation to:
     * 1) inform about events happening within the consensus algorithm
     *    (`ballotCommitted`, `slotExternalized`)
     * 2) trigger the retrieval of data required by the FBA protocol 
     *    (`retrieveQuorumSet`)
     * 3) trigger the broadcasting of FBA Envelopes to other nodes in the 
     *    network (`emitEnvelope`) 
     * 4) hand over the validation of ballots to the user of the library 
     *    (`validateBallot`)
     * The Dispatch interface permits the abstraction of the transport layer 
     * used from the actual implementation of the FBA protocol. By providing an 
     * implementation of `Dispatch` and calling `receiveQuorumSet` and 
     * `receiveEnvelope` as needed, the user of FBA has full control on the 
     * transport she relies on.
     */
    class Dispatch : public enable_shared_from_this<Dispatch>
    {
        typedef std::shared_ptr<Dispatch> pointer;
=======
    class TxSetFrame;
    typedef shared_ptr<TxSetFrame> TxSetFramePtr;
class FBAGateway
{
  public:
    // called by TxHerder
    virtual void startNewRound(const SlotBallot& firstBallot) = 0;

    // a bit gross. ideally FBA wouldn't know what it is holding
    virtual void transactionSetAdded(TxSetFramePtr txSet) = 0;
>>>>>>> 264a91df

        virtual bool validateBallot(const fbaxdr::uint256 nodeID,
                                    const fbaxdr::SlotBallot& ballot) = 0;

        virtual void ballotCommitted(const fbaxdr::SlotBallot& ballot) = 0;
        virtual void slotExternalized(const fbaxdr::SlotBallot& ballot) = 0;

        virtual void retrieveQuorumSet(const fbaxdr::uint256& qSetHash) = 0;
        virtual void emitEnvelope(const fbaxdr::Envelope&) = 0;
    };

    // Dispatch interface and QuorumSet/Envelope receival
    virtual void setDispatcher(const Dispatch::pointer disptacher) = 0;
    virtual void receiveQuorumSet(const fbaxdr::QuorumSet& qset) = 0;
    virtual void receiveEnvelope(const fbaxdr::Envelope& envelope) = 0;

    // Ballot preparation
    virtual bool prepareBallot(const fbaxdr::SlotBallot& ballot) = 0;

<<<<<<< HEAD
    // Local QuorumSet interface
    virtual void setLocalQuorumSet(const fbaxdr::QuorumSet& qset) = 0;
    virtual const fbaxdr::QuorumSet& getLocalQuorumSet() = 0;
=======
    // called internally
    virtual QuorumSet::pointer getOurQuorumSet() = 0;
    virtual Node::pointer getNode(uint256& nodeID) = 0;
    virtual void statementReady(FutureStatementPtr statement) = 0;
    virtual OurNode::pointer getOurNode() = 0;
>>>>>>> 264a91df
};
}

#endif<|MERGE_RESOLUTION|>--- conflicted
+++ resolved
@@ -9,7 +9,6 @@
 
 namespace stellar
 {
-<<<<<<< HEAD
 /**
  * The public interface to the FBA module
  */
@@ -38,48 +37,28 @@
     class Dispatch : public enable_shared_from_this<Dispatch>
     {
         typedef std::shared_ptr<Dispatch> pointer;
-=======
-    class TxSetFrame;
-    typedef shared_ptr<TxSetFrame> TxSetFramePtr;
-class FBAGateway
-{
-  public:
-    // called by TxHerder
-    virtual void startNewRound(const SlotBallot& firstBallot) = 0;
 
-    // a bit gross. ideally FBA wouldn't know what it is holding
-    virtual void transactionSetAdded(TxSetFramePtr txSet) = 0;
->>>>>>> 264a91df
+        virtual bool validateBallot(const uint256 nodeID,
+                                    const SlotBallot& ballot) = 0;
 
-        virtual bool validateBallot(const fbaxdr::uint256 nodeID,
-                                    const fbaxdr::SlotBallot& ballot) = 0;
+        virtual void ballotCommitted(const SlotBallot& ballot) = 0;
+        virtual void slotExternalized(const SlotBallot& ballot) = 0;
 
-        virtual void ballotCommitted(const fbaxdr::SlotBallot& ballot) = 0;
-        virtual void slotExternalized(const fbaxdr::SlotBallot& ballot) = 0;
-
-        virtual void retrieveQuorumSet(const fbaxdr::uint256& qSetHash) = 0;
-        virtual void emitEnvelope(const fbaxdr::Envelope&) = 0;
+        virtual void retrieveQuorumSet(const uint256& qSetHash) = 0;
+        virtual void emitEnvelope(const Envelope&) = 0;
     };
 
     // Dispatch interface and QuorumSet/Envelope receival
     virtual void setDispatcher(const Dispatch::pointer disptacher) = 0;
-    virtual void receiveQuorumSet(const fbaxdr::QuorumSet& qset) = 0;
-    virtual void receiveEnvelope(const fbaxdr::Envelope& envelope) = 0;
+    virtual void receiveQuorumSet(const QuorumSet& qset) = 0;
+    virtual void receiveEnvelope(const Envelope& envelope) = 0;
 
     // Ballot preparation
-    virtual bool prepareBallot(const fbaxdr::SlotBallot& ballot) = 0;
+    virtual bool prepareBallot(const SlotBallot& ballot) = 0;
 
-<<<<<<< HEAD
     // Local QuorumSet interface
-    virtual void setLocalQuorumSet(const fbaxdr::QuorumSet& qset) = 0;
-    virtual const fbaxdr::QuorumSet& getLocalQuorumSet() = 0;
-=======
-    // called internally
-    virtual QuorumSet::pointer getOurQuorumSet() = 0;
-    virtual Node::pointer getNode(uint256& nodeID) = 0;
-    virtual void statementReady(FutureStatementPtr statement) = 0;
-    virtual OurNode::pointer getOurNode() = 0;
->>>>>>> 264a91df
+    virtual void setLocalQuorumSet(const QuorumSet& qset) = 0;
+    virtual const QuorumSet& getLocalQuorumSet() = 0;
 };
 }
 
