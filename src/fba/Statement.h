--- conflicted
+++ resolved
@@ -17,21 +17,10 @@
   protected:
     TxHerderGateway::BallotValidType mValidity;
 
-<<<<<<< HEAD
-       
-		Statement();
-        // creates a Statement from the wire
-        Statement(stellarxdr::FBAEnvelope const& envelope);
-		Statement(stellarxdr::FBAStatementType type, 
-            stellarxdr::uint256 const& nodeID, 
-            stellarxdr::uint256 const& qSetHash, 
-            const stellarxdr::SlotBallot& ballot);
-=======
     virtual void
     fillXDRBody(stellarxdr::FBAContents& body)
     {
     }
->>>>>>> 9c052c41
 
   public:
     typedef std::shared_ptr<Statement> pointer;
