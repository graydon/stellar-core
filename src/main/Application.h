--- conflicted
+++ resolved
@@ -65,113 +65,6 @@
 
     enum
     {
-<<<<<<< HEAD
-    public:
-
-        // State invariants / definitions:
-        //
-        //  - Define "trusted" as "something signed by a sufficient set
-        //    of parties based on our _current_ config-file quorum-set".
-        //    This definition may change from run to run. This is intentional.
-        //    Trust is not permanent, may need to be reinforced by some
-        //    other party if we stop trusting someone we trusted in the past.
-        //
-        //  - Catching-up means: the newest trusted ledger we have on hand has a
-        //    sequence number less than the highest "previous-ledger" sequence
-        //    number we hear in ballots from any of our quorum-sets. In other
-        //    words, we don't have the prestate necessary to run consensus
-        //    transactions against yet, even if we wanted to.
-        //
-        //  - We only ever execute a transaction set when it's part of a
-        //    trusted ledger. Currently trusted, not historical trusted.
-        //    This includes the current consensus round: we don't run the
-        //    transactions at all until we're certain everyone agrees on them.
-        //
-        //  - We only ever place our signature on a ledger when we have executed
-        //    the transactions ourselves and verified the outcome. Even if we
-        //    trust someone else's signatures for the sake of constructing a
-        //    ledger (say, from snapshots), we don't _add our own signature_
-        //    without execution as well.
-
-        enum
-        {
-            BOOTING_STATE,      // loading last known ledger from disk
-            CONNECTING_STATE,   // trying to connect to other peers
-            CONNECTED_STATE,    // connected to other peers and receiving validations
-            CATCHING_UP_STATE,  // getting the current ledger from the network
-            SYNCED_STATE,       // we are on the current ledger and are keeping up with deltas
-            NUM_STATE
-        };
-
-        int mState;
-        Config const& mConfig;
-
-    private:
-
-        // NB: The io_services should come first, then the 'master'
-        // sub-objects, then the threads. Do not reorder these fields.
-        //
-        // The fields must be constructed in this order, because the
-        // 'master' sub-objects register work-to-do (listening on sockets)
-        // with the io_services during construction, and the threads are
-        // activated immediately thereafter to serve requests; if the
-        // threads started first, they would try to do work, find no work,
-        // and exit.
-        //
-        // The fields must be destructed in the reverse order because the
-        // 'master' sub-objects contain various IO objects that refer
-        // directly to the io_services.
-
-        asio::io_service mMainIOService;
-        asio::io_service mWorkerIOService;
-        std::unique_ptr<asio::io_service::work> mWork;
-
-        PeerMaster mPeerMaster;
-        LedgerMaster mLedgerMaster;
-        TxHerder mTxHerder;
-        FBAMaster mFBAMaster;
-        BucketList mBucketList;
-        HistoryMaster mHistoryMaster;
-        ProcessMaster mProcessMaster;
-        CommandHandler mCommandHandler;
-
-        std::vector<std::thread> mWorkerThreads;
-
-        asio::signal_set mStopSignals;
-
-        void runWorkerThread(unsigned i);
-
-    public:
-
-        Application(Config const& config);
-        ~Application();
-
-        LedgerGateway& getLedgerGateway(){ return mLedgerMaster; }
-        FBAGateway& getFBAGateway(){ return mFBAMaster; }
-        CLFGateway& getCLFGateway() { return mBucketList;  }
-        HistoryGateway& getHistoryGateway() { return mHistoryMaster; }
-        ProcessGateway& getProcessGateway() { return mProcessMaster; }
-        TxHerderGateway& getTxHerderGateway(){ return mTxHerder; }
-        OverlayGateway& getOverlayGateway() { return mPeerMaster; }
-        PeerMaster& getPeerMaster() { return mPeerMaster; }
-
-        asio::io_service& getMainIOService() { return mMainIOService; }
-        asio::io_service& getWorkerIOService() { return mWorkerIOService; }
-
-        void start();
-
-        // Stops the io_services, which should cause the threads to exit
-        // once they finish running any work-in-progress. If you want a
-        // more abrupt exit than this, call exit() and hope for the best.
-        void gracefulStop();
-
-        // Wait-on and join all the threads this application started; should
-        // only return when there is no more work to do or someone has
-        // force-stopped the io_services. Application can be safely destroyed
-        // after this returns.
-        void joinAllThreads();
-
-=======
         BOOTING_STATE,     // loading last known ledger from disk
         CONNECTING_STATE,  // trying to connect to other peers
         CONNECTED_STATE,   // connected to other peers and receiving validations
@@ -179,7 +72,6 @@
         SYNCED_STATE, // we are on the current ledger and are keeping up with
                       // deltas
         NUM_STATE
->>>>>>> 9c052c41
     };
 
     int mState;
@@ -218,7 +110,7 @@
     asio::signal_set mStopSignals;
 
     void runWorkerThread(unsigned i);
-
+    
   public:
     Application(Config const& config);
     ~Application();
@@ -274,6 +166,8 @@
     {
         return mWorkerIOService;
     }
+    
+    void start();
 
     // Stops the io_services, which should cause the threads to exit
     // once they finish running any work-in-progress. If you want a
